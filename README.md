<<<<<<< HEAD
# X Bot Blocker

A powerful and accurate bot detection and blocking system for X (Twitter) that protects users from automated accounts, spam, and malicious bots while maintaining high accuracy and minimal false positives.

## Features

### Core Features
- 🔍 **Advanced Bot Detection**
  - Profile analysis
  - Content analysis
  - Image analysis
  - Pattern recognition
  - Language detection
  - Behavior analysis

- 🛡️ **Protection**
  - Automated blocking
  - Rate limit management
  - Whitelist/blacklist support
  - Block history tracking

- ⚙️ **Configuration**
  - YAML-based settings
  - Hot-reload support
  - Environment variables
  - Customizable thresholds

### Current Status
- ✅ Phase 1: Foundation (Completed)
  - Configuration Management
  - Blocked Accounts Tracking
  - Rate Limit Optimization
- 🔄 Phase 2: Core Enhancement (In Progress)
  - Enhanced Bot Detection
  - Monitoring & Alerts

## Installation

1. Clone the repository:
```bash
git clone https://github.com/yourusername/x-bot-blocker.git
cd x-bot-blocker
```

2. Install dependencies:
```bash
pip install -r requirements.txt
```

3. Configure environment variables:
```bash
cp .env.example .env
# Edit .env with your X API credentials
```

4. Configure settings:
```bash
cp config.yaml.example config.yaml
# Edit config.yaml with your preferences
```

## Usage

1. Start the bot:
```bash
python x_bot_blocker.py
```

2. Monitor the logs:
```bash
tail -f bot_blocker.log
```

3. Export blocked accounts:
```bash
python export_blocked.py
```

## Configuration

The bot uses a YAML configuration file (`config.yaml`) for settings:

```yaml
api:
  rate_limit:
    max_blocks_per_day: 1000
    cooldown_period: 60

bot_detection:
  min_account_age_days: 30
  min_followers: 10
  max_following_ratio: 10
  min_tweets: 5
  bot_probability_threshold: 0.7

scanning:
  mentions_count: 200
  followers_count: 200
  likes_count: 200
  scan_interval: 60
```

## Development

### Project Structure
```
x-bot-blocker/
├── config.yaml           # Configuration settings
├── requirements.txt      # Python dependencies
├── x_bot_blocker.py      # Main bot script
├── config_manager.py     # Configuration management
├── bot_detection.py      # Bot detection logic
├── image_analysis.py     # Image analysis module
└── blocked_accounts.csv  # Blocked accounts database
```

### Contributing
1. Fork the repository
2. Create a feature branch
3. Commit your changes
4. Push to the branch
5. Create a Pull Request

### Testing
```bash
python -m pytest tests/
```

## Documentation

- [Core Focus](CORE_FOCUS.md) - Project goals and scope
- [Implementation Plan](implementation_plan.md) - Development roadmap
- [API Documentation](docs/api.md) - API reference
- [User Guide](docs/user_guide.md) - Usage instructions

## License

This project is licensed under the MIT License - see the [LICENSE](LICENSE) file for details.

## Support

For support, please:
1. Check the [documentation](docs/)
2. Search [existing issues](issues/)
3. Create a new issue if needed

## Acknowledgments

- X API for providing the platform
- OpenCV for image analysis
- LangDetect for language detection
- All contributors and users
=======
# X Bot Blocker

Tired of all the random cornbots auto-liking your post or comments, yep, me too. 
Here's a Python bot that automatically detects and blocks spam and bot accounts interacting with your X (Twitter) posts.

## Features
- **Scans interactions** (likes, comments, follows) on your X account.
- **Analyzes accounts** for bot-like behavior using advanced detection.
- **Automatically blocks detected bot accounts.**
- **Logs blocked accounts** for review in `bot_blocker.log` and `blocked_users_log.csv`.
- **Uses rate limit handling** to prevent API bans.
- **Scheduled to run every 2 hours automatically.**
- **Designed to run locally, on cloud services, or n8n.**

## Setup Instructions

### 1. Prerequisites
- Python 3.10+
- Git
- X Developer API Access (Basic Tier is sufficient)

### 2. Clone the Repository
```bash
git clone https://github.com/YOUR_GITHUB_USERNAME/x-bot-blocker.git
cd x-bot-blocker
```

### 3. Install Dependencies
```bash
pip install -r requirements.txt
```
If you experience issues, install dependencies manually:
```bash
pip install tweepy schedule pandas python-dotenv requests
```

### 4. Check and Update Dependencies
To check installed packages:
```bash
pip list
```
To update all dependencies:
```bash
pip install --upgrade tweepy schedule pandas python-dotenv requests
```

### 5. Install or Update Python (if needed)
Check your Python version:
```bash
python --version
```
If you need to install or update Python, download it from [python.org](https://www.python.org/downloads/).

### 6. Create a `.env` File (Security Best Practices)
1. Inside the `x-bot-blocker` directory, create a `.env` file:
   ```bash
   touch .env
   ```
2. Open the `.env` file and add your X API keys:
   ```
   API_KEY=your_api_key_here
   API_SECRET=your_api_secret_here
   ACCESS_TOKEN=your_access_token_here
   ACCESS_SECRET=your_access_secret_here
   ```
3. **Use `.env.example` as a reference** (do not commit real API keys).

### 7. Run the Bot
```bash
python x_bot_blocker.py
```

## Deployment Options

### Local Server Deployment
✅ Best for testing.
✅ No additional hosting costs.
⚠ Requires your computer to be running.

### Cloud Deployment
#### 🚀 Railway or Replit (Recommended for 24/7 Execution)
- Fully automated.
- Works even when your computer is off.

#### ⚡ GitHub Actions (For Scheduled Execution)
- Runs on a fixed schedule.
- No need for a separate server.

### Automating Execution in n8n
Since n8n supports HTTP requests and Python scripts, you have a couple of options:
#### **Use an n8n Workflow with API Calls (Recommended)**
✅ **Full automation inside n8n**
✅ **No additional hosting required**

🚀 **How it works:**
1. **Trigger Node** → Runs every 2 hours (or your preferred schedule).
2. **HTTP Request Node** → Fetches interactions from X API.
3. **IF Node** → Detects bot-like accounts based on predefined conditions.
4. **HTTP Request Node** → Sends POST requests to block bots.
5. **Write to Google Sheets or Notion** → Logs blocked accounts.

🔹 **What you need:**
- X API Keys
- n8n instance (self-hosted or cloud)
- Basic knowledge of n8n workflows

## Branching, Merging & Protection Rules
### **🚀 GitHub Branch Protection Rules Implemented**
To ensure code quality and security:
- **No direct commits to `main`** → All changes require pull requests.
- **Pull requests must be approved** before merging.
- **Signed commits are required** to verify authorship.
- **Force pushing is blocked** to prevent history overwrites.
- **Merge methods allowed** → Only **squash merging** (keeps history clean).
- **Conversations must be resolved** before merging.

### **🚀 Contribution Guidelines**
We encourage contributions! Read our [CONTRIBUTING.md](CONTRIBUTING.md) for details.

## Troubleshooting
### Common Errors & Fixes
**1. Authentication Errors**
- Ensure your API keys are correct.
- Verify `.env` file format.

**2. ModuleNotFoundError**
- Run `pip install -r requirements.txt` to install missing dependencies.

**3. Rate Limit Errors**
- Reduce scan frequency (e.g., every 2 hours instead of every 15 mins).

## Free X API Usage Guide
If you haven't set up an X API yet:
1. Go to [X Developer Portal](https://developer.twitter.com/).
2. Apply for **Basic Access** (free tier).
3. Create an **App** under your account.
4. Retrieve your **API keys and access tokens** from the Developer Dashboard.
5. Add these to your `.env` file.

## Future Updates & Monetization
🚀 This is the **last free version** of the X Bot Blocker. Future updates may be **paid access only**.
- Advanced AI filtering.
- Custom blocklist features.
- Rate limit optimization.
- Multi-account management.
- Automated bot reporting to X.

## Contributions
Feel free to fork this repository and submit pull requests for improvements!

## License
[MIT License](LICENSE)


## Contact
For support or questions, please:
- Open an [Issue](https://github.com/curious-keeper/x-bot-blocker/issues)


---
🚀 Happy bot-blocking!
>>>>>>> e3ba9d7e
<|MERGE_RESOLUTION|>--- conflicted
+++ resolved
@@ -1,4 +1,3 @@
-<<<<<<< HEAD
 # X Bot Blocker
 
 A powerful and accurate bot detection and blocking system for X (Twitter) that protects users from automated accounts, spam, and malicious bots while maintaining high accuracy and minimal false positives.
@@ -150,167 +149,4 @@
 - X API for providing the platform
 - OpenCV for image analysis
 - LangDetect for language detection
-- All contributors and users
-=======
-# X Bot Blocker
-
-Tired of all the random cornbots auto-liking your post or comments, yep, me too. 
-Here's a Python bot that automatically detects and blocks spam and bot accounts interacting with your X (Twitter) posts.
-
-## Features
-- **Scans interactions** (likes, comments, follows) on your X account.
-- **Analyzes accounts** for bot-like behavior using advanced detection.
-- **Automatically blocks detected bot accounts.**
-- **Logs blocked accounts** for review in `bot_blocker.log` and `blocked_users_log.csv`.
-- **Uses rate limit handling** to prevent API bans.
-- **Scheduled to run every 2 hours automatically.**
-- **Designed to run locally, on cloud services, or n8n.**
-
-## Setup Instructions
-
-### 1. Prerequisites
-- Python 3.10+
-- Git
-- X Developer API Access (Basic Tier is sufficient)
-
-### 2. Clone the Repository
-```bash
-git clone https://github.com/YOUR_GITHUB_USERNAME/x-bot-blocker.git
-cd x-bot-blocker
-```
-
-### 3. Install Dependencies
-```bash
-pip install -r requirements.txt
-```
-If you experience issues, install dependencies manually:
-```bash
-pip install tweepy schedule pandas python-dotenv requests
-```
-
-### 4. Check and Update Dependencies
-To check installed packages:
-```bash
-pip list
-```
-To update all dependencies:
-```bash
-pip install --upgrade tweepy schedule pandas python-dotenv requests
-```
-
-### 5. Install or Update Python (if needed)
-Check your Python version:
-```bash
-python --version
-```
-If you need to install or update Python, download it from [python.org](https://www.python.org/downloads/).
-
-### 6. Create a `.env` File (Security Best Practices)
-1. Inside the `x-bot-blocker` directory, create a `.env` file:
-   ```bash
-   touch .env
-   ```
-2. Open the `.env` file and add your X API keys:
-   ```
-   API_KEY=your_api_key_here
-   API_SECRET=your_api_secret_here
-   ACCESS_TOKEN=your_access_token_here
-   ACCESS_SECRET=your_access_secret_here
-   ```
-3. **Use `.env.example` as a reference** (do not commit real API keys).
-
-### 7. Run the Bot
-```bash
-python x_bot_blocker.py
-```
-
-## Deployment Options
-
-### Local Server Deployment
-✅ Best for testing.
-✅ No additional hosting costs.
-⚠ Requires your computer to be running.
-
-### Cloud Deployment
-#### 🚀 Railway or Replit (Recommended for 24/7 Execution)
-- Fully automated.
-- Works even when your computer is off.
-
-#### ⚡ GitHub Actions (For Scheduled Execution)
-- Runs on a fixed schedule.
-- No need for a separate server.
-
-### Automating Execution in n8n
-Since n8n supports HTTP requests and Python scripts, you have a couple of options:
-#### **Use an n8n Workflow with API Calls (Recommended)**
-✅ **Full automation inside n8n**
-✅ **No additional hosting required**
-
-🚀 **How it works:**
-1. **Trigger Node** → Runs every 2 hours (or your preferred schedule).
-2. **HTTP Request Node** → Fetches interactions from X API.
-3. **IF Node** → Detects bot-like accounts based on predefined conditions.
-4. **HTTP Request Node** → Sends POST requests to block bots.
-5. **Write to Google Sheets or Notion** → Logs blocked accounts.
-
-🔹 **What you need:**
-- X API Keys
-- n8n instance (self-hosted or cloud)
-- Basic knowledge of n8n workflows
-
-## Branching, Merging & Protection Rules
-### **🚀 GitHub Branch Protection Rules Implemented**
-To ensure code quality and security:
-- **No direct commits to `main`** → All changes require pull requests.
-- **Pull requests must be approved** before merging.
-- **Signed commits are required** to verify authorship.
-- **Force pushing is blocked** to prevent history overwrites.
-- **Merge methods allowed** → Only **squash merging** (keeps history clean).
-- **Conversations must be resolved** before merging.
-
-### **🚀 Contribution Guidelines**
-We encourage contributions! Read our [CONTRIBUTING.md](CONTRIBUTING.md) for details.
-
-## Troubleshooting
-### Common Errors & Fixes
-**1. Authentication Errors**
-- Ensure your API keys are correct.
-- Verify `.env` file format.
-
-**2. ModuleNotFoundError**
-- Run `pip install -r requirements.txt` to install missing dependencies.
-
-**3. Rate Limit Errors**
-- Reduce scan frequency (e.g., every 2 hours instead of every 15 mins).
-
-## Free X API Usage Guide
-If you haven't set up an X API yet:
-1. Go to [X Developer Portal](https://developer.twitter.com/).
-2. Apply for **Basic Access** (free tier).
-3. Create an **App** under your account.
-4. Retrieve your **API keys and access tokens** from the Developer Dashboard.
-5. Add these to your `.env` file.
-
-## Future Updates & Monetization
-🚀 This is the **last free version** of the X Bot Blocker. Future updates may be **paid access only**.
-- Advanced AI filtering.
-- Custom blocklist features.
-- Rate limit optimization.
-- Multi-account management.
-- Automated bot reporting to X.
-
-## Contributions
-Feel free to fork this repository and submit pull requests for improvements!
-
-## License
-[MIT License](LICENSE)
-
-
-## Contact
-For support or questions, please:
-- Open an [Issue](https://github.com/curious-keeper/x-bot-blocker/issues)
-
-
----
-🚀 Happy bot-blocking!
->>>>>>> e3ba9d7e
+- All contributors and users